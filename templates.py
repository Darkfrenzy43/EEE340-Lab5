--- conflicted
+++ resolved
@@ -45,15 +45,6 @@
 addiu  $sp $sp 4
 """
 
-# Don't need this anymore.
-if_ = """\
-{condition}
-beqz   $t0 {endif_label}
-{true_block}
-{endif_label}:
-"""
-
-<<<<<<< HEAD
 while_ = """\
 {startwhile_label}:
 {condition}
@@ -61,7 +52,8 @@
 {true_block}
 b {startwhile_label}
 {endwhile_label}:
-=======
+"""
+
 if_else_ = """\
 {condition}
 beqz   $t0 {endif_label}
@@ -70,7 +62,6 @@
 {endif_label}:
 {false_block}
 {endelse_label}:
->>>>>>> 8d7169f8
 """
 
 print_int_or_string = """\
